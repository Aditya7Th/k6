/*
 *
 * k6 - a next-generation load testing tool
 * Copyright (C) 2016 Load Impact
 *
 * This program is free software: you can redistribute it and/or modify
 * it under the terms of the GNU Affero General Public License as
 * published by the Free Software Foundation, either version 3 of the
 * License, or (at your option) any later version.
 *
 * This program is distributed in the hope that it will be useful,
 * but WITHOUT ANY WARRANTY; without even the implied warranty of
 * MERCHANTABILITY or FITNESS FOR A PARTICULAR PURPOSE.  See the
 * GNU Affero General Public License for more details.
 *
 * You should have received a copy of the GNU Affero General Public License
 * along with this program.  If not, see <http://www.gnu.org/licenses/>.
 *
 */

package core

import (
	"context"
	"errors"
	"strings"
	"sync"
	"time"

	"github.com/loadimpact/k6/lib"
	"github.com/loadimpact/k6/lib/metrics"
	"github.com/loadimpact/k6/stats"
	"github.com/sirupsen/logrus"
	"gopkg.in/guregu/null.v3"
)

const (
	TickRate        = 1 * time.Millisecond
	MetricsRate     = 1 * time.Second
	CollectRate     = 50 * time.Millisecond
	ThresholdsRate  = 2 * time.Second
	ShutdownTimeout = 10 * time.Second

	BackoffAmount = 50 * time.Millisecond
	BackoffMax    = 10 * time.Second
)

// The Engine is the beating heart of K6.
type Engine struct {
	runLock sync.Mutex // y tho? TODO: remove?

	//TODO: make most of the stuff here private!
	ExecutionScheduler lib.ExecutionScheduler
	executionState     *lib.ExecutionState

<<<<<<< HEAD
	Options      lib.Options
	Collectors   []lib.Collector
	NoThresholds bool
	NoSummary    bool
=======
	Executor      lib.Executor
	Options       lib.Options
	Collectors    []lib.Collector
	NoThresholds  bool
	NoSummary     bool
	SummaryExport bool
>>>>>>> c5f6881d

	logger *logrus.Logger

	Metrics     map[string]*stats.Metric
	MetricsLock sync.Mutex

	Samples chan stats.SampleContainer

	// Assigned to metrics upon first received sample.
	thresholds map[string]stats.Thresholds
	submetrics map[string][]*stats.Submetric

	// Are thresholds tainted?
	thresholdsTainted bool
}

// NewEngine instantiates a new Engine, without doing any heavy initialization.
func NewEngine(ex lib.ExecutionScheduler, o lib.Options, logger *logrus.Logger) (*Engine, error) {
	if ex == nil {
		return nil, errors.New("missing ExecutionScheduler instance")
	}

	e := &Engine{
		ExecutionScheduler: ex,
		executionState:     ex.GetState(),

		Options: o,
		Metrics: make(map[string]*stats.Metric),
		Samples: make(chan stats.SampleContainer, o.MetricSamplesBufferSize.Int64),
		logger:  logger,
	}

	e.thresholds = o.Thresholds
	e.submetrics = make(map[string][]*stats.Submetric)
	for name := range e.thresholds {
		if !strings.Contains(name, "{") {
			continue
		}

		parent, sm := stats.NewSubmetric(name)
		e.submetrics[parent] = append(e.submetrics[parent], sm)
	}

	return e, nil
}

// Init is used to initialize the execution scheduler. That's a costly operation, since it
// initializes all of the planned VUs and could potentially take a long time.
func (e *Engine) Init(ctx context.Context) error {
	return e.ExecutionScheduler.Init(ctx, e.Samples)
}

func (e *Engine) setRunStatus(status lib.RunStatus) {
	for _, c := range e.Collectors {
		c.SetRunStatus(status)
	}
}

func (e *Engine) Run(ctx context.Context) error {
	e.runLock.Lock()
	defer e.runLock.Unlock()

	e.logger.Debug("Engine: Starting with parameters...")

	collectorwg := sync.WaitGroup{}
	collectorctx, collectorcancel := context.WithCancel(context.Background())

	for _, collector := range e.Collectors {
		collectorwg.Add(1)
		go func(collector lib.Collector) {
			collector.Run(collectorctx)
			collectorwg.Done()
		}(collector)
	}

	subctx, subcancel := context.WithCancel(context.Background())
	subwg := sync.WaitGroup{}

	// Run metrics emission.
	subwg.Add(1)
	go func() {
		e.runMetricsEmission(subctx)
		e.logger.Debug("Engine: Emission terminated")
		subwg.Done()
	}()

	// Run thresholds.
	if !e.NoThresholds {
		subwg.Add(1)
		go func() {
			e.runThresholds(subctx, subcancel)
			e.logger.Debug("Engine: Thresholds terminated")
			subwg.Done()
		}()
	}

	// Run the execution scheduler.
	errC := make(chan error)
	subwg.Add(1)
	go func() {
		errC <- e.ExecutionScheduler.Run(subctx, e.Samples)
		e.logger.Debug("Engine: Execution scheduler terminated")
		subwg.Done()
	}()

	sampleContainers := []stats.SampleContainer{}
	defer func() {
		// Shut down subsystems.
		subcancel()

		// Process samples until the subsystems have shut down.
		// Filter out samples produced past the end of a test.
		go func() {
			if errC != nil {
				<-errC
				errC = nil
			}
			subwg.Wait()
			close(e.Samples)
		}()

		for sc := range e.Samples {
			sampleContainers = append(sampleContainers, sc)
		}

		e.processSamples(sampleContainers)

		// Process final thresholds.
		if !e.NoThresholds {
			e.processThresholds(nil)
		}

		// Finally, shut down collector.
		collectorcancel()
		collectorwg.Wait()
	}()

	ticker := time.NewTicker(CollectRate)
	for {
		select {
		case <-ticker.C:
			if len(sampleContainers) > 0 {
				e.processSamples(sampleContainers)
				sampleContainers = []stats.SampleContainer{}
			}
		case sc := <-e.Samples:
			sampleContainers = append(sampleContainers, sc)
		case err := <-errC:
			errC = nil
			if err != nil {
				e.logger.WithError(err).Debug("run: execution scheduler returned an error")
				e.setRunStatus(lib.RunStatusAbortedSystem)
				return err
			}
			e.logger.Debug("run: execution scheduler terminated")
			return nil
		case <-ctx.Done():
			e.logger.Debug("run: context expired; exiting...")
			e.setRunStatus(lib.RunStatusAbortedUser)
			return nil
		}
	}
}

func (e *Engine) IsTainted() bool {
	return e.thresholdsTainted
}

func (e *Engine) runMetricsEmission(ctx context.Context) {
	ticker := time.NewTicker(MetricsRate)
	for {
		select {
		case <-ticker.C:
			e.emitMetrics()
		case <-ctx.Done():
			return
		}
	}
}

func (e *Engine) emitMetrics() {
	t := time.Now()

	executionState := e.ExecutionScheduler.GetState()
	e.processSamples([]stats.SampleContainer{stats.ConnectedSamples{
		Samples: []stats.Sample{
			{
				Time:   t,
				Metric: metrics.VUs,
				Value:  float64(executionState.GetCurrentlyActiveVUsCount()),
				Tags:   e.Options.RunTags,
			}, {
				Time:   t,
				Metric: metrics.VUsMax,
				Value:  float64(executionState.GetInitializedVUsCount()),
				Tags:   e.Options.RunTags,
			},
		},
		Tags: e.Options.RunTags,
		Time: t,
	}})
}

func (e *Engine) runThresholds(ctx context.Context, abort func()) {
	ticker := time.NewTicker(ThresholdsRate)
	for {
		select {
		case <-ticker.C:
			e.processThresholds(abort)
		case <-ctx.Done():
			return
		}
	}
}

func (e *Engine) processThresholds(abort func()) {
	e.MetricsLock.Lock()
	defer e.MetricsLock.Unlock()

	t := e.executionState.GetCurrentTestRunDuration()
	abortOnFail := false

	e.thresholdsTainted = false
	for _, m := range e.Metrics {
		if len(m.Thresholds.Thresholds) == 0 {
			continue
		}
		m.Tainted = null.BoolFrom(false)

		e.logger.WithField("m", m.Name).Debug("running thresholds")
		succ, err := m.Thresholds.Run(m.Sink, t)
		if err != nil {
			e.logger.WithField("m", m.Name).WithError(err).Error("Threshold error")
			continue
		}
		if !succ {
			e.logger.WithField("m", m.Name).Debug("Thresholds failed")
			m.Tainted = null.BoolFrom(true)
			e.thresholdsTainted = true
			if !abortOnFail && m.Thresholds.Abort {
				abortOnFail = true
			}
		}
	}

	if abortOnFail && abort != nil {
		//TODO: When sending this status we get a 422 Unprocessable Entity
		e.setRunStatus(lib.RunStatusAbortedThreshold)
		abort()
	}
}

func (e *Engine) processSamplesForMetrics(sampleCointainers []stats.SampleContainer) {
	for _, sampleCointainer := range sampleCointainers {
		samples := sampleCointainer.GetSamples()

		if len(samples) == 0 {
			continue
		}

		for _, sample := range samples {
			m, ok := e.Metrics[sample.Metric.Name]
			if !ok {
				m = stats.New(sample.Metric.Name, sample.Metric.Type, sample.Metric.Contains)
				m.Thresholds = e.thresholds[m.Name]
				m.Submetrics = e.submetrics[m.Name]
				e.Metrics[m.Name] = m
			}
			m.Sink.Add(sample)

			for _, sm := range m.Submetrics {
				if !sample.Tags.Contains(sm.Tags) {
					continue
				}

				if sm.Metric == nil {
					sm.Metric = stats.New(sm.Name, sample.Metric.Type, sample.Metric.Contains)
					sm.Metric.Sub = *sm
					sm.Metric.Thresholds = e.thresholds[sm.Name]
					e.Metrics[sm.Name] = sm.Metric
				}
				sm.Metric.Sink.Add(sample)
			}
		}
	}
}

func (e *Engine) processSamples(sampleContainers []stats.SampleContainer) {
	if len(sampleContainers) == 0 {
		return
	}

	// TODO: optimize this...
	e.MetricsLock.Lock()
	defer e.MetricsLock.Unlock()

	// TODO: run this and the below code in goroutines?
	if !(e.NoSummary && e.NoThresholds && !e.SummaryExport) {
		e.processSamplesForMetrics(sampleContainers)
	}

	for _, collector := range e.Collectors {
		collector.Collect(sampleContainers)
	}
}<|MERGE_RESOLUTION|>--- conflicted
+++ resolved
@@ -53,19 +53,11 @@
 	ExecutionScheduler lib.ExecutionScheduler
 	executionState     *lib.ExecutionState
 
-<<<<<<< HEAD
-	Options      lib.Options
-	Collectors   []lib.Collector
-	NoThresholds bool
-	NoSummary    bool
-=======
-	Executor      lib.Executor
 	Options       lib.Options
 	Collectors    []lib.Collector
 	NoThresholds  bool
 	NoSummary     bool
 	SummaryExport bool
->>>>>>> c5f6881d
 
 	logger *logrus.Logger
 
